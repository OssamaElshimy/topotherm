""" This module contains the functions for the thermo-hydraulic precalculation of the
district heating network."""

import numpy as np
from scipy import stats
from scipy.optimize import root

from topotherm.settings import Settings


def determine_feed_line_temp(ambient_temperature, temp_sup_high, temp_sup_low,
                             temp_turn_high, temp_turn_low):
    """Calculates the supply temperature of the grid according to the outdoor
    temperature with a linear interpolation between the turning points.

    Input: Ambient temperature (°C), supply temperature high (°C),
    supply temperature low (°C), turing point high (°c), turining point low
    (°C).
    Returns: supply temperature of grid (°C)"""
    if ambient_temperature < temp_turn_high:
        temp_supply = temp_sup_high
    elif (ambient_temperature >= temp_turn_high) & (ambient_temperature <= temp_turn_low):
        temp_supply = temp_sup_high - ((ambient_temperature-temp_turn_high)/ \
                                       (temp_turn_low-temp_turn_high)) \
         * (temp_sup_high-temp_sup_low)
    else:
        temp_supply = temp_sup_low
    return temp_supply


def max_flow_velocity(vel_init, diameter, roughness, max_spec_pressure_loss, water_parameters):
    """Input: initial_velocity (m/s), diameter (m), roughness(m),
    max_spec_pressure_loss (Pa/m)
    Returns: velocity_max (m/s)
    Inputs must be non-negative reals"""
    def vel_calculation(var):
        vel = var
        # Calculate Reynolds number
        re: float = (water_parameters.density * vel.squeeze() * diameter) / water_parameters.dynamic_viscosity
        # Calculate friction factor f (from Haaland equation for turbulent flow)
        f = (-1.8 * np.log10((roughness / (3.7 * diameter)) ** 1.11 + 6.9 / re)) ** -2
        # Determine max. Velocity according to pressure loss and diameter
        eq = vel - np.sqrt((2 * max_spec_pressure_loss * diameter) / (f * water_parameters.density))
        return eq

    sol = root(vel_calculation, vel_init, method='lm')
    if sol.success:
        vel_max = sol.x
    else:
        raise ValueError('Failed to calculate maximal flow velocity')

    return vel_max


def mass_flow(velocity, diameter, density_water):
    """Input: velocity (m/s), diameter(m)
    Returns: maximal mass flow in kg/s"""
    mass_flow = density_water * velocity * (np.pi / 4) * diameter ** 2
    return mass_flow


def pipe_capacity(mass_flow, temperature_supply, temperature_return, cp_water):
    """Input: mass_flow (kg/s), temperature_supply (°C or K) at a specific time
     step, temperature_return (°C or K)
    at a specific time step
    Returns: heat_flow_max (W)"""
    pipe_capacity = mass_flow * cp_water * (temperature_supply - temperature_return)
    return pipe_capacity


<<<<<<< HEAD
def capacity_to_diameter(pipe_capacity,
                         temperature_supply,
                         temperature_return,
                         cp_water):
    """Input: pipe_capacity (W), temperature_supply (°C or K) at a specific
    time step, temperature_return (°C or K) at a specific time step
    Returns: diameter (m)"""
    mass_flow = pipe_capacity / (cp_water * (temperature_supply - temperature_return))
    return mass_flow


=======
>>>>>>> 6403f632
def thermal_resistance(diameter, diameter_ratio, depth, settings):
    """Input: diameter (m), diameter_ratio = outer diameter / diameter (-),
    depth (below ground level) (m)
    Returns: thermal_resistance_pipe (m*K/W)
    Formula: see Blommaert 2020 --> D'Eustachio 1957"""
    outer_diameter = diameter * diameter_ratio
    thermal_resistance_ground = (np.log(4 * depth / outer_diameter)
                                 / (2 * np.pi
                                    * settings.ground.thermal_conductivity))
    thermal_resistance_insulation = np.log(diameter_ratio) / (2 * np.pi * settings.piping.thermal_conductivity)
    thermal_resistance_pipe = thermal_resistance_insulation + thermal_resistance_ground
    return thermal_resistance_pipe


def heat_loss_pipe(mass_flow,
                   length,
                   temperature_in,
                   thermal_resistance_pipe,
                   ambient_temperature,
                   cp_water):
    """Input: mass_flow (kg/s), length (m), temperature_in (K or °C) at a
    specific time step, thermal_resistance_pipe (m*K/W),
    ambient_temperature (K or C°) at a specific time step

    Returns: Heat_loss_pipe (in W)"""
    temp_diff_in = temperature_in - ambient_temperature
    temp_diff_out = temp_diff_in * np.exp(
        -length / (
            mass_flow * cp_water * thermal_resistance_pipe
            )
        )
    temperature_out = temp_diff_out + ambient_temperature
    losses = mass_flow * cp_water * (
        temperature_in - temperature_out) / length
    return losses


def regression_thermal_capacity(settings: Settings):
    """
    Calculates the regression factors for the linearization of the thermal
    capacity of the pipes

    Input: initial velocity (m/s), inner diameter (m), roughness pipe (m),
    max specific pressure loss (Pa/m), supply temperature (°C), return
    temperature (°C)
    Returns: Regression factors for linearization (in €/m)

    Args:
        settings: Regression settings instance
    Returns:
        dict: Regression factors for linearization (in €/m)
    """
    V_INIT = 0.5  # initial velocity for hydraulic calculations

    r = {}  # results of the regression

    velocity_max = np.zeros(settings.piping.number_diameters)  # initialize array
    # iterate over all diameters
    for i, diam in enumerate(settings.piping.diameter):
        velocity_max[i] = max_flow_velocity(V_INIT, diam, settings.piping.roughness,
                                            settings.piping.max_pr_loss, settings.water).item()

    r['mass_flow_max'] = mass_flow(velocity_max, np.array(settings.piping.diameter), settings.water.density)

    r['power_flow_max'] = np.zeros([settings.piping.number_diameters])  # init

    # do the regression for each diameter
    r['power_flow_max'] = pipe_capacity(
        r['mass_flow_max'], settings.temperatures.supply, settings.temperatures.return_,
        settings.water.heat_capacity_cp)
    regression = stats.linregress(r['power_flow_max']/1000, np.array(settings.piping.cost))

    r['a'] = np.round(regression.slope, 6)
    r['b'] = np.round(regression.intercept, 3)
    r['r2'] = regression.rvalue**2

    # Determine maximal power flow  in kw
    r['power_flow_max_kW'] = np.round(r['power_flow_max']/1000, 3)

    # Part load according to outdoor temperature and feed line temperature
    # @TODO: refactor this
    r['power_flow_max_partload'] = 1
    return r


def regression_heat_losses(settings: Settings, thermal_capacity):
    """Input: mass_flow (kg/s), temperature_supply (K or °C), pipe_depth (m),
    pipe_length (m), ambient_temperature (K or °C) at a specific time step
    Returns: Heat_loss_pipe (in W/m) and regression factors for linearization
    (in kW/m)"""
    pipe_depth = np.ones(settings.piping.number_diameters)
    pipe_length = 100*np.ones(settings.piping.number_diameters)
    ratio = np.array(settings.piping.outer_diameter) / np.array(settings.piping.diameter)
    res_pipe = thermal_resistance(np.array(settings.piping.diameter), ratio, pipe_depth, settings)

    mass_flow = thermal_capacity['mass_flow_max']
    maximal_power = thermal_capacity['power_flow_max']

<<<<<<< HEAD
    heat_loss = np.zeros([settings.piping.number_diameters])

=======
>>>>>>> 6403f632
    heat_loss = heat_loss_pipe(mass_flow, pipe_length, settings.temperatures.supply, res_pipe,
                                settings.temperatures.ambient, settings.water.heat_capacity_cp)
    regression = stats.linregress(maximal_power/1000, heat_loss/1000)

    r = {}

    r['b'] = np.round(regression.intercept, 6)
    r['a'] = np.round(regression.slope, 10)
    r['r2'] = regression.rvalue**2
    r['heat_loss'] = heat_loss

    return r<|MERGE_RESOLUTION|>--- conflicted
+++ resolved
@@ -68,7 +68,6 @@
     return pipe_capacity
 
 
-<<<<<<< HEAD
 def capacity_to_diameter(pipe_capacity,
                          temperature_supply,
                          temperature_return,
@@ -80,8 +79,6 @@
     return mass_flow
 
 
-=======
->>>>>>> 6403f632
 def thermal_resistance(diameter, diameter_ratio, depth, settings):
     """Input: diameter (m), diameter_ratio = outer diameter / diameter (-),
     depth (below ground level) (m)
@@ -180,11 +177,8 @@
     mass_flow = thermal_capacity['mass_flow_max']
     maximal_power = thermal_capacity['power_flow_max']
 
-<<<<<<< HEAD
     heat_loss = np.zeros([settings.piping.number_diameters])
 
-=======
->>>>>>> 6403f632
     heat_loss = heat_loss_pipe(mass_flow, pipe_length, settings.temperatures.supply, res_pipe,
                                 settings.temperatures.ambient, settings.water.heat_capacity_cp)
     regression = stats.linregress(maximal_power/1000, heat_loss/1000)

"""Postprocessing of the results from the optimization. This includes the 
calculation of the diameter and mass flow of the pipes, the elimination of
unused pipes and nodes.

This module includes the following functions:
    * calc_diam_and_velocity: Equations for the calculation of the diameter and velocity of the pipes depending on the mass flow and the power of the pipes
    * sts: Postprocessing for the single time step model
    * to_networkx_graph: Export the postprocessed, optimal district as a networkx graph
    * mts: Postprocessing for the multiple time step model

"""

from typing import Tuple
import os

import numpy as np
import pyomo.environ as pyo
from scipy.optimize import root
import networkx as nx
import pandas as pd

from topotherm.settings import Settings


def calc_diam_and_velocity(
        v: Tuple[float, float],
        mass_lin: float,
        settings: Settings) -> Tuple[float, float]:
    """Equations for the calculation of the diameter and velocity of
    the pipes depending on the mass flow and the power of the pipes.

    Args:
        v (Tuple[float, float]): Tuple containing the velocity and diameter
        mass_lin (float): mass flow of the pipe
        settings (Settings): settings for the optimization
    
    Returns:
        Tuple[float, float]: Tuple containing the velocity and diameter
    """
    vel, d = v
    reynolds = ((settings.water.density * vel * d)
                / settings.water.dynamic_viscosity)
    # friction factor
    f = (-1.8 * np.log10((settings.piping.roughness / (3.7 * d)) ** 1.11
                            + 6.9 / reynolds)
                            )**-2
    # eq. for diameter
    eq1 = vel - np.sqrt((2 * settings.piping.max_pr_loss * d)
                        / (f * settings.water.density))
    # eq. for velocity
    eq2 = mass_lin - settings.water.density * vel * (np.pi / 4) * d ** 2
    return [eq1, eq2]


def sts(model: pyo.ConcreteModel,
        matrices: dict,
        settings: Settings,
        p_div=np.zeros(5)):
    """Postprocessing for the single time step model. This includes the
    calculation of the diameter and velocity of the pipes, the elimination of
    unused pipes and nodes. Drops unused pipes and nodes.

    Args:
        model (pyo.ConcreteModel): solved pyomo model
        matrices (dict): dict containing the matrices
        settings (tt.settings.Settings): settings for the optimization
        p_div (np.array): modified power values
    
    Returns:
        dict: Optimal variables and postprocessed data
    """
    # Get the values from the model
    p_ij = np.array(pyo.value(model.P['ij', 'in', :, :]))
    p_ji = np.array(pyo.value(model.P['ji', 'in', :, :]))
    p_source_inst = np.array(pyo.value(model.P_source_inst[:]))
    p_source = np.array(pyo.value(model.P_source[:, :]))

    # flow direction, binary
    lambda_ij = np.around(np.array(pyo.value(model.lambda_['ij', :])), 0)
    lambda_ji = np.around(np.array(pyo.value(model.lambda_['ji', :])), 0)

    q_c_opt = np.zeros([matrices['a_c'].shape[1], len(model.set_t)])
    flh_c_opt = np.zeros([matrices['a_c'].shape[1], len(model.set_t)])

    if all(p_div)==0: # No need to remove consumers in second run-through 
    # Exclude non-connected consumers in Q_c, only affects the economic case
    # Check for consumers connected in direction ij
     for d, e in model.cons:
        if d == 'ij':
            # edge in incidence matrix where pipe exits into node n (==-1)
            a_i_idx = np.where(matrices['a_i'][:, e] == -1)
            # location where a_i_idx is connected to a_c
            a_c_idx = np.where(matrices['a_c'][a_i_idx[0], :][0] == 1)
            if len(a_i_idx) != 1 or len(a_c_idx) != 1:
                raise ValueError('Error in the incidence matrix!')
            # assign the heat demand to the connected consumer if lambda is 1
            q_c_opt[a_c_idx[0], :] = lambda_ij[e] * matrices['q_c'][a_c_idx[0], :]
            flh_c_opt[a_c_idx[0], :] = lambda_ij[e] * matrices['flh_consumer'][a_c_idx[0], :]
        elif d == 'ji':
            a_i_idx = np.where(matrices['a_i'][:, e] == 1)
            a_c_idx = np.where(matrices['a_c'][a_i_idx[0], :][0] == 1)
            if len(a_i_idx) != 1 or len(a_c_idx) != 1:
                raise ValueError('Error in the incidence matrix!')
            q_c_opt[a_c_idx[0], :] = lambda_ji[e] * matrices['q_c'][a_c_idx[0], :]
            flh_c_opt[a_c_idx[0], :] = lambda_ji[e] * matrices['flh_consumer'][a_c_idx[0], :]

    # Remove nonzero elements row-wise
    q_c_opt = q_c_opt[q_c_opt.any(axis=1)]
    flh_c_opt = np.zeros([matrices['a_c'].shape[1], len(model.set_t)])

    # Postprocessing producers
    if np.shape(matrices['a_p'])[1] == 1:
        p_source_inst_opt = p_source_inst
        p_source_opt = p_source
        flh_s_opt = matrices['flh_source']
    else:
        # clean up the sources to exclude 0 power sources
        p_source_inst_opt = p_source_inst[p_source_inst != 0]
        p_source_opt = p_source[p_source_inst != 0]
        flh_s_opt = matrices['flh_source'][p_source_inst != 0, :]

    # Adjust Incidence Matrix for further postprocessing
    for q, _ in enumerate(lambda_ij):
        # if not active, all is 0
        if lambda_ij[q] == 0 and lambda_ji[q] == 0:
            matrices['a_i'][:, q] = 0
            matrices['l_i'][q] = 0
        # if opposite direction operational, switch a_i with -1 and switch
        # values lambda_ij for ji. This is necessary for the postprocessing.
        elif lambda_ji[q] == 1:
            matrices['a_i'][:, q] = matrices['a_i'][:, q] * (-1)

    p_lin = p_ij + p_ji  # Power of the pipes

    # drop entries with 0 in the incidence matrix to reduce size
    valid_columns = matrices['a_i'].any(axis=0)
    valid_rows = matrices['a_i'].any(axis=1)

    if all(p_div) == 0: # use modified power values in the second run through
        p_lin_opt = p_lin[valid_columns]
    else:
        p_lin_opt = p_div

    pos_opt = matrices['position'][valid_rows, :]
    a_c_opt = matrices['a_c'][valid_rows, :]
    a_p_opt = matrices['a_p'][valid_rows, :]
    a_i_opt = matrices['a_i'][valid_rows, :][:, valid_columns]
    l_i_opt = matrices['l_i'][valid_columns]

    a_i_shape_opt = np.shape(a_i_opt)   # (rows 0, columns 1)
    d_lin = np.zeros(a_i_shape_opt[1])  # Initialize linear diameters
    v_lin = np.zeros(a_i_shape_opt[1])  # Initialize velocities

    # Assign supply and return temperatures
    supply_temp_opt = np.ones(a_i_shape_opt[1]) * settings.temperatures.supply
    return_temp_opt = np.ones(a_i_shape_opt[1]) * settings.temperatures.return_

    # Calculate the mass flow for each pipe with m cp deltaT = P
    m_lin = (p_lin_opt * 1000
             / (settings.water.heat_capacity_cp
                * (supply_temp_opt - return_temp_opt)
                ))

    # Calculate the diameter and velocity for each pipe
    for h in range(a_i_shape_opt[1]):
        mass_lin = m_lin[h]
        sol = root(lambda v: calc_diam_and_velocity(v, mass_lin, settings),
                   (0.5, 0.02),
                   method='lm')
        if sol.success:
            v_lin[h], d_lin[h] = sol.x
        else:
            print(h, 'Warning: Failed to calculate diameter and velocity!')

    res = dict(
        a_i=a_i_opt,
        a_p=a_p_opt,
        a_c=a_c_opt,
        q_c=q_c_opt,
        l_i=l_i_opt,
        d_i_0=d_lin,
        m_i_0=m_lin,
        position=pos_opt,
        p=p_lin_opt,
        flh_c_opt=flh_c_opt,
        flh_s_opt=flh_s_opt,
        p_s_inst_opt=p_source_inst_opt,
        p_s_opt=p_source_opt
    )

    return res


def mts(model: pyo.ConcreteModel,
        matrices: dict,
        settings: Settings) -> dict:
    """Postprocessing for the multiple time step model. This includes the
    calculation of the diameter and velocity of the pipes, the elimination of
    unused pipes and nodes. Drops unused pipes and nodes.

    Args:
        model (pyo.ConcreteModel): solved pyomo model
        matrices (dict): dict containing the matrices
        settings (tt.settings.Settings): settings for the optimization

    Returns:
        dict: Optimal variables and postprocessed data
    """
    # Get the values from the model
    p_ij = np.reshape(np.array(pyo.value(model.P['ij', 'in', :, :])), (-1, matrices['q_c'].shape[1]))
    p_ji = np.reshape(np.array(pyo.value(model.P['ji', 'in', :, :])), (-1, matrices['q_c'].shape[1]))
    p_cap = np.array(pyo.value(model.P_cap[:]))
    p_source_inst = np.array(pyo.value(model.P_source_inst[:]))
    p_source = np.array(pyo.value(model.P_source[:, :]))

    # flow direction, binary
    lambda_ij = np.reshape(np.around(np.array(pyo.value(model.lambda_['ij', :, :])), 0), (-1, matrices['q_c'].shape[1]))
    lambda_ji = np.reshape(np.around(np.array(pyo.value(model.lambda_['ji', :, :])), 0), (-1, matrices['q_c'].shape[1]))
    lambda_b = np.around(np.array(pyo.value(model.lambda_b[:])), 0)

    q_c_opt = np.zeros([matrices['a_c'].shape[1], len(model.set_t)])
    flh_c_opt = np.zeros([matrices['a_c'].shape[1], len(model.set_t)])

    # Exclude non-connected consumers in Q_c, only affects the economic case
    # Check for consumers connected in direction ij
    for d, e in model.cons:
        if d == 'ij':
            # edge in incidence matrix where pipe exits into node n (==-1)
            a_i_idx = np.where(matrices['a_i'][:, e] == -1)
            # location where a_i_idx is connected to a_c
            a_c_idx = np.where(matrices['a_c'][a_i_idx[0], :][0] == 1)
            if len(a_i_idx) != 1 or len(a_c_idx) != 1:
                raise ValueError('Error in the incidence matrix!')
            # assign the heat demand to the connected consumer if lambda is 1
            q_c_opt[a_c_idx[0], :] = lambda_b[e] * matrices['q_c'][a_c_idx[0], :]
            flh_c_opt[a_c_idx[0], :] = lambda_b[e] * matrices['flh_consumer'][a_c_idx[0], :]
        elif d == 'ji':
            a_i_idx = np.where(matrices['a_i'][:, e] == 1)
            a_c_idx = np.where(matrices['a_c'][a_i_idx[0], :][0] == 1)
            if len(a_i_idx) != 1 or len(a_c_idx) != 1:
                raise ValueError('Error in the incidence matrix!')
            q_c_opt[a_c_idx[0], :] = lambda_b[e] * matrices['q_c'][a_c_idx[0], :]
            flh_c_opt[a_c_idx[0], :] = lambda_b[e] * matrices['flh_consumer'][a_c_idx[0], :]

    # Remove nonzero elements row-wise
    q_c_opt = q_c_opt[q_c_opt.any(axis=1)]
    flh_c_opt = flh_c_opt[flh_c_opt.any(axis=1)]

    # Postprocessing producers
    if np.shape(matrices['a_p'])[1] == 1:
        p_source_inst_opt = p_source_inst
        p_source_opt = p_source
        flh_s_opt = matrices['flh_source']
    else:
        valid_sources = p_source_inst.any(axis=1)
        p_source_inst_opt = p_source_inst[valid_sources]
        p_source_opt = p_source[valid_sources, :]
        flh_s_opt = matrices['flh_source'][valid_sources, :]

    # Adaption of Incidence Matrix for further postprocessing
    for q in model.set_n_i:
        # if not active, all is 0
        if lambda_b[q] == 0:
            matrices['a_i'][:, q] = 0
            matrices['l_i'][q] = 0
        # if opposite direction operational, switch a_i with -1 and switch
        # values lambda_ij for ji. This is necessary for the postprocessing.
        elif (lambda_b[q] == 1) & (lambda_ji[q, 0] == 1):
            matrices['a_i'][:, q] = matrices['a_i'][:, q] * (-1)
            lambda_ij[q, np.where(lambda_ij[q, 1:] == 0)[0]] = 1
            lambda_ji[q, np.where(lambda_ji[q, 1:] == 1)[0]] = 0


    p_lin = p_cap  # Capacity of the pipes

    # drop entries with 0 in the incidence matrix to reduce size
    valid_columns = matrices['a_i'].any(axis=0)
    valid_rows = matrices['a_i'].any(axis=1)

    p_lin_opt = p_lin[valid_columns]
    p_ij_opt = p_ij[valid_columns, :]
    p_ji_opt = p_ji[valid_columns, :]
    lambda_ij_opt = lambda_ij[valid_columns, :]
    lambda_ji_opt = lambda_ji[valid_columns, :]
    pos_opt = matrices['position'][valid_rows, :]
    a_c_opt = matrices['a_c'][valid_rows, :]
    a_p_opt = matrices['a_p'][valid_rows, :]
    a_i_opt = matrices['a_i'][valid_rows, :][:, valid_columns]
    l_i_opt = matrices['l_i'][valid_columns]

    a_i_shape_opt = np.shape(a_i_opt)  # (rows 0, columns 1)
    d_lin = np.zeros(a_i_shape_opt[1])  # Initialize linear diameters
    v_lin = np.zeros(a_i_shape_opt[1])  # Initialize velocities

    # Assign supply and return temperatures
    supply_temp_opt = np.ones(a_i_shape_opt[1]) * settings.temperatures.supply
    return_temp_opt = np.ones(a_i_shape_opt[1]) * settings.temperatures.return_

    # Calculate the mass flow for each pipe with m cp deltaT = P
    m_lin = (p_lin_opt * 1000
             / (settings.water.heat_capacity_cp
                * (supply_temp_opt - return_temp_opt)
                ))

    # Calculate the diameter and velocity for each pipe
    for h in range(a_i_shape_opt[1]):
        mass_lin = m_lin[h]
        sol = root(lambda v: calc_diam_and_velocity(v, mass_lin, settings),
                   (0.5, 0.02),
                   method='lm')
        if sol.success:
            v_lin[h], d_lin[h] = sol.x
        else:
            print(h, 'Warning: Failed to calculate diameter and velocity!')

    res = dict(
        a_i=a_i_opt,
        a_p=a_p_opt,
        a_c=a_c_opt,
        q_c=q_c_opt,
        l_i=l_i_opt,
        lambda_ij_opt=lambda_ij_opt,
        lambda_ji_opt=lambda_ji_opt,
        d_i_0=d_lin,
        m_i_0=m_lin,
        position=pos_opt,
        p=p_lin_opt,
        p_ij=p_ij_opt,
        p_ji=p_ji_opt,
        flh_c_opt=flh_c_opt,
        flh_s_opt=flh_s_opt,
        p_s_inst_opt=p_source_inst_opt,
        p_s_opt=p_source_opt
    )

    return res


def to_networkx_graph(matrices: dict) -> nx.DiGraph:
    """Export the postprocessed, optimal district as a networkx graph.
    Includes the nodes and edges of the district, their length, installed
    diameter and power.

    Args:
        matrices: a dict containing the optimal matrix as output by topotherm.postprocessing.sts
        
    Returns:
        nx.DiGraph: networkx graph
    """
    G = nx.DiGraph()

    # Add the nodes to the graph
    sums = matrices['a_c'].sum(axis=1)
    prod = matrices['a_p'].T.sum(axis=0)
    ges = (sums + prod).flatten()

    positions = matrices['position']  # Avoid redundant indexing
    colors = np.where(ges == 1, 'Red', np.where(ges == 0, 'Green', np.where(ges <= -1, 'Orange', None)))
    types = np.where(ges == 1, 'consumer', np.where(ges == 0, 'internal', np.where(ges <= -1, 'source', None)))

    for q in range(len(ges)):
        if colors[q]:  # Skip nodes that don't match any category
            G.add_node(q, color=colors[q], type_=types[q], x=positions[q, 0], y=positions[q, 1])

    sources = np.argmax(matrices['a_i'] == 1, axis=0)  # First occurrence of 1 in each column
    targets = np.argmax(matrices['a_i'] == -1, axis=0)  # First occurrence of -1 in each column

    edges = np.column_stack((sources, targets, matrices['l_i'].flatten(), matrices['d_i_0'].flatten(), matrices['p'].flatten()))

    for u, v, weight, d, p in edges:
        if p != 0:  # Directly avoid edges with p=0
<<<<<<< HEAD
            G.add_edge(u.astype(int), v.astype(int), weight=weight, d=d, p=p)
=======
            G.add_edge(u, v, weight=weight, d=d, p=p)
>>>>>>> fd5bf493

    return G

def to_dataframe(matrices_optimal: dict,
                 matrices_init: dict) -> Tuple[pd.DataFrame, pd.DataFrame]:
    """Export the postprocessed, optimal district as a pandas DataFrame.
    Includes the nodes and edges of the district, their length, installed
    diameter and power.

    Args:
        matrices_optimal: solved and cleaned matrices as output by topotherm.postprocessing.sts
        matrices_init: original matrices as output by topotherm.fileio.load
    
    Returns:
        (pd.DataFrame, pd.DataFrame): pandas DataFrames of nodes and edges respectively
    """
    # Create a DataFrame for the nodes
    nodes = pd.DataFrame(index=range(matrices_optimal['a_i'].shape[0]),
                         columns=['type_', 'x', 'y'])
    # Calculate the sum of matrices
    sum_ac = matrices_optimal['a_c'].sum(axis=1)
    sum_ap = matrices_optimal['a_p'].T.sum(axis=0)
    total_sum = np.array(sum_ac + sum_ap).flatten()

    # Assign types based on the sum
    nodes['type_'] = ['consumer' if x == 1 else 'internal' if x == 0 else 'source' for x in total_sum]
    nodes['x'] = matrices_optimal['position'][:, 0]
    nodes['y'] = matrices_optimal['position'][:, 1]
    nodes['demand'] = pd.NA
    nodes['total_installed_power'] = pd.NA

    # TODO: inherit in some way the consumer and producer id so that you don't have to search for it
    # in the original matrices, reducing the need to import them.
    sources_nodes = nodes.type_ == 'source'
    positions_sources = nodes.loc[sources_nodes, ['x', 'y']].values
    original_source_nodes = np.all(matrices_init['position'] == positions_sources, axis=1).squeeze()
    original_source_prods = np.where(matrices_init['a_p'][original_source_nodes, :] == -1)[1]
    # assume that we want to write out the total sum of installed power for each source
    # inherent limitation of the dataframe structure, only one dimensional data possible
    nodes.loc[sources_nodes, 'total_installed_power'] = matrices_optimal['p_s_inst_opt'][original_source_prods].sum()

    consumer_nodes = nodes[nodes.type_ == 'consumer'].index
    positions_consumers = nodes.loc[consumer_nodes, ['x', 'y']].values
    matches =  np.all(matrices_init['position'][:, None, :] == positions_consumers[None, :, :], axis=2)
    original_consumer_nodes = np.where(matches)[0]  
    original_consumer_edges = np.where(matrices_init['a_c'][original_consumer_nodes, :] == 1)[1]
    nodes.loc[consumer_nodes, 'demand'] = matrices_init['q_c'][original_consumer_edges].squeeze()
<<<<<<< HEAD
    if abs(nodes.demand.sum() - matrices_optimal['q_c'].sum()) > 1e-3:
=======
    if abs(nodes.demand.sum()*1e3 - matrices_optimal['q_c'].sum()) > 1e-3:
>>>>>>> fd5bf493
        raise ValueError(f'Error in the incidence matrix! Demand {nodes.demand.sum() * 1e3} != total demand {matrices_optimal["q_c"].sum()}')

    # Create a DataFrame for the edges
    edges = pd.DataFrame()
    edges['start_node'] = np.argmax(matrices_optimal['a_i'] == 1, axis=0)
    edges['end_node'] = np.argmax(matrices_optimal['a_i'] == -1, axis=0)
<<<<<<< HEAD
    edges['Name'] = edges['start_node'].astype(str) + ', ' + edges['end_node'].astype(str)
=======
>>>>>>> fd5bf493
    edges['x_start'] = matrices_optimal['position'][edges['start_node'], 0]
    edges['y_start'] = matrices_optimal['position'][edges['start_node'], 1]
    edges['x_end'] = matrices_optimal['position'][edges['end_node'], 0]
    edges['y_end'] = matrices_optimal['position'][edges['end_node'], 1]
    edges['length'] = matrices_optimal['l_i']
    edges['diameter'] = matrices_optimal['d_i_0']
    edges['power'] = matrices_optimal['p']
    edges.loc[:, 'to_consumer'] = edges['end_node'].map(nodes['type_']).eq('consumer')
    edges.loc[:, 'from_consumer'] = edges['start_node'].map(nodes['type_']).eq('consumer')
    if edges.to_consumer.sum() + edges.from_consumer.sum() != len(matrices_optimal['q_c']):
        raise ValueError(f'Error in the incidence matrix! To consumer {edges.to_consumer.sum()} + from_consumer {edges.from_consumer.sum()} != total consumers {len(matrices_optimal["q_c"])}')
    if edges.from_consumer.sum() > 0:
        raise ValueError(f'Error in the incidence matrix! From consumer {edges.from_consumer.sum()} is not 0 for single time steps')
    return nodes, edges<|MERGE_RESOLUTION|>--- conflicted
+++ resolved
@@ -12,11 +12,13 @@
 
 from typing import Tuple
 import os
+import os
 
 import numpy as np
 import pyomo.environ as pyo
 from scipy.optimize import root
 import networkx as nx
+import pandas as pd
 import pandas as pd
 
 from topotherm.settings import Settings
@@ -130,15 +132,20 @@
         elif lambda_ji[q] == 1:
             matrices['a_i'][:, q] = matrices['a_i'][:, q] * (-1)
 
+
     p_lin = p_ij + p_ji  # Power of the pipes
 
     # drop entries with 0 in the incidence matrix to reduce size
     valid_columns = matrices['a_i'].any(axis=0)
     valid_rows = matrices['a_i'].any(axis=1)
 
+
     if all(p_div) == 0: # use modified power values in the second run through
         p_lin_opt = p_lin[valid_columns]
+        p_lin_opt = p_lin[valid_columns]
     else:
+        p_lin_opt = p_div
+
         p_lin_opt = p_div
 
     pos_opt = matrices['position'][valid_rows, :]
@@ -343,6 +350,7 @@
 
     Args:
         matrices: a dict containing the optimal matrix as output by topotherm.postprocessing.sts
+        matrices: a dict containing the optimal matrix as output by topotherm.postprocessing.sts
         
     Returns:
         nx.DiGraph: networkx graph
@@ -353,6 +361,7 @@
     sums = matrices['a_c'].sum(axis=1)
     prod = matrices['a_p'].T.sum(axis=0)
     ges = (sums + prod).flatten()
+    ges = (sums + prod).flatten()
 
     positions = matrices['position']  # Avoid redundant indexing
     colors = np.where(ges == 1, 'Red', np.where(ges == 0, 'Green', np.where(ges <= -1, 'Orange', None)))
@@ -369,11 +378,7 @@
 
     for u, v, weight, d, p in edges:
         if p != 0:  # Directly avoid edges with p=0
-<<<<<<< HEAD
             G.add_edge(u.astype(int), v.astype(int), weight=weight, d=d, p=p)
-=======
-            G.add_edge(u, v, weight=weight, d=d, p=p)
->>>>>>> fd5bf493
 
     return G
 
@@ -421,21 +426,14 @@
     original_consumer_nodes = np.where(matches)[0]  
     original_consumer_edges = np.where(matrices_init['a_c'][original_consumer_nodes, :] == 1)[1]
     nodes.loc[consumer_nodes, 'demand'] = matrices_init['q_c'][original_consumer_edges].squeeze()
-<<<<<<< HEAD
     if abs(nodes.demand.sum() - matrices_optimal['q_c'].sum()) > 1e-3:
-=======
-    if abs(nodes.demand.sum()*1e3 - matrices_optimal['q_c'].sum()) > 1e-3:
->>>>>>> fd5bf493
         raise ValueError(f'Error in the incidence matrix! Demand {nodes.demand.sum() * 1e3} != total demand {matrices_optimal["q_c"].sum()}')
 
     # Create a DataFrame for the edges
     edges = pd.DataFrame()
     edges['start_node'] = np.argmax(matrices_optimal['a_i'] == 1, axis=0)
     edges['end_node'] = np.argmax(matrices_optimal['a_i'] == -1, axis=0)
-<<<<<<< HEAD
     edges['Name'] = edges['start_node'].astype(str) + ', ' + edges['end_node'].astype(str)
-=======
->>>>>>> fd5bf493
     edges['x_start'] = matrices_optimal['position'][edges['start_node'], 0]
     edges['y_start'] = matrices_optimal['position'][edges['start_node'], 1]
     edges['x_end'] = matrices_optimal['position'][edges['end_node'], 0]
